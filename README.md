# Accessing CV Pilots Data From a Public Amazon S3 Bucket


**Table of Contents**

* [Background](#backgound)
	* [Related ITS JPO Projects](#related-its-jpo-projects)
* [Getting Started](#getting-started)
	* [Prerequisites for using AWS CLI](#prerequisites-for-using-aws-cli)
	* [Accessing Files through AWS CLI](#accessing-files-through-aws-cli)
	* [Directory Structure](#directory-structure)
	* [Downloading from S3](#downloading-from-s3)
 * [Data Types](#data-types)
 	* [Wyoming CV Data](#wyoming-cv-data)
	* [Tampa CV Data](#tampa-cv-data)
* [Get Involved](#get-involved)

## Background
This repository contains information on accessing complete data sets from the United States Department of Transportation (USDOT) Joint Program Office (JPO) data program (ITS DataHub). It is meant to propose a data folder hierarchy to structure the processed data ingested from the Connected Vehicles (CV) Pilot programs and other streaming data sources. Currently this is a beta system using a folder hierarchy for processed Basic Safety Messages (BSM) and Traveler Information Messages (TIM) from the Wyoming CV Pilot site, and BSM, TIM, and Signal Phasing and Timing (SPaT) data from the Tampa CV Pilot site.

USDOT JPO is soliciting user feedback on the current folder hierarchy to determine what the best approach is and to help inform future directory hierarchies for other data types. To provide input on the hierarchy or the data please [Open an Issue](https://github.com/usdot-its-jpo-data-portal/sandbox/issues).

The AWS S3 bucket provides an alternative that is [similar to traversing a directory structure](http://usdot-its-cvpilot-public-data.s3.amazonaws.com/index.html). The intention of the hierarchy is to:

- Provide a consistent structure within a pilot program
- Be easily understood by a human traversing the directories
- Be structured sufficiently so third parties can build software applications using the data
- Be flexible enough to capture different data types.

The expectation is that different data types will lend themselves to different directory hierarchies. In addition, the pilot sites may have compelling reasons to organize the data in different hierarchies for the same data type. The below hierarchy is intended for processed BSMs, TIMs, and SPaTs from the Wyoming and Tampa CV Pilot sites.

Additional information about CV data is available at:

- [ITS JPO Connected Vehicles (CV) Pilot Deployment Program](https://www.its.dot.gov/pilots/cv_pilot_plan.htm)-  The pilot deployments are expected to integrate connected vehicle research concepts into practical and effective elements, enhancing existing operational capabilities.
- [J2735 Standard](http://standards.sae.org/j2735_201603/) -  Standard for CV data
- [General CV information: Vehicle Based Data and Availability](https://www.its.dot.gov/itspac/october2012/PDF/data_availability.pdf) - General introduction slides on CV data

### Related ITS JPO Projects

<<<<<<< HEAD
- [ITS JPO Data Site ](https://www.its.dot.gov/data/) - ITS JPO data site which allows users to search for various ITS data.
=======
- [ITS JPO Data Site](https://www.its.dot.gov/data/) -  ITS JPO data site which allows users to search for various ITS data.
>>>>>>> 0d14ace6
- [Operational Data Environment (ODE)](https://github.com/usdot-jpo-ode/jpo-ode) - This ITS JPO Open Source tool is used to collect and process Connected Vehicle data in near real time, and route it to other data repositories, including the Amazon S3 bucket.  
- [Privacy Module](https://github.com/usdot-jpo-ode/jpo-cvdp) - This ITS JPO Open source module is used to sanitize the data to ensure no personal information is shared with the public.  
- [Secure Data Commons(SDC)](https://github.com/usdot-jpo-sdc) - Limited access online data warehousing and analysis platform for transportation researchers.

## Getting Started

There are two ways to access the full data sets on Amazon s3. The first way is through the [Web Interface](http://usdot-its-cvpilot-public-data.s3.amazonaws.com/index.html). This allows the user to browse through the folder structure and click and download individual BSMs. Alternatively, the data can be downloaded programmatically using the Amazon Command Line Interface (CLI) by following the directions below.

### Prerequisites for using AWS CLI

1) Have your own Free Amazon Web Services account.

	- Create one at http://aws.amazon.com

2) Obtain Access Keys:

	- On your Amazon account, go to your profile (at the top right)

	- My Security Credentials > Access Keys > Create New Access Key

	- Record the Access Key ID and Secret Access Key ID (you will need them in step 4)

3) Have Amazon Web Services Command Line Interface (AWS CLI) installed on your computer.

	- Installation options can be found at http://aws.amazon.com/cli

	- To run AWS CLI on Windows, navigate to C:\Program Files\Amazon\ and run "aws
	 --version" to confirm that the program is installed.  This should return the version number of aws that you are running.

4) Run the following command through AWS CLI:
	```
	aws configure
	```
	and enter the following:

	* Access Key (from step 2)
	* Secret Access Key (from step 2)
	* Default region name (us-east-1)
	* Default output format (ex: json)

### Accessing files through AWS CLI

Now go to your command window. The title of the s3 bucket is:

 *	RDE (public access): usdot-its-cvpilot-public-data

Run the following to check access:
```
aws s3 ls s3://{bucket name}/ --recursive --human-readable --summarize --profile {profile_name}
```

For Example:
```
aws s3 ls s3://usdot-its-cvpilot-public-data/ --recursive --human-readable --summarize --profile default
```

### Directory Structure

The directory structure within the buckets will take the following form:

	`{Source_Name}/{Data_Type}/{Year}/{Month}/{Day}/{Hour}`

So for example, accessing Wyoming CV Pilots BSM data for a specific time will look like:

	`wydot/BSM/2017/08/15/23/wydot-filtered-bsm-1501782546127.json`

Where in this example the actual BSM file is titled 'wydot-filtered-bsm-1501782546127.json'. For Wyoming CV Pilot data, data prior to January 18, 2018 is one message per file. From that date onwards, files will contain multiple messages.

### Downloading from S3

To download all data from the S3 Bucket, enter the following command:

```
aws s3 cp s3://{bucketname}/{local_directory} --recursive
```

For example, to download all BSM data from 2017:
```
aws s3 cp s3://usdot-its-cvpilot-public-data/wydot/BSM/2017/ --recursive
```

To limit the data being dowloaded you can use AWS CLI's filtering which is detailed here: http://docs.aws.amazon.com/cli/latest/reference/s3/#use-of-exclude-and-include-filters.

## Data Types

### Wyoming CV Data

Wyoming (WYDOT) currently provides sanitized BSM and TIM data to the public through ITS DataHub.

- The full sanitized WYDOT BSM and TIM data set can be found in the [ITS DataHub sandbox s3 bucket](http://usdot-its-cvpilot-public-data.s3.amazonaws.com/index.html) under `wydot/` folder prefix
- Sample WYDOT CV data sets on data.transportation.gov can be found [here](https://data.transportation.gov/browse?tags=wyoming%20connected%20vehicle%20%28cv%29%20pilot)
- [Details on Wyoming CV DATA BSMs and TIMs messages and samples](https://github.com/usdot-jpo-ode/jpo-ode/blob/master/docs/ODE_Output_Schema_Reference.docx)

### Tampa CV Data

Tampa (THEA) currently provides sanitized BSM, TIM, and SPaT data to the public through ITS DataHub

- The full sanitized THEA BSM, TIM, and SPaT data set can be found in the [ITS DataHub sandbox s3 bucket](http://usdot-its-cvpilot-public-data.s3.amazonaws.com/index.html) under `thea/` folder prefix
- Sample THEA CV data sets on data.transportation.gov can be found [here](https://data.transportation.gov/browse?tags=tampa%20connected%20vehicle%20%28cv%29%20pilot)


#### Doing simple data analysis on the Wyoming Connected Vehicles (CV) Data		

 -A basic tutorial covering accessing the data in a Python Jupyter Notebook
 (note analysis of the data can be done by almost any programming langauge just Python was selected for this example):

 - [Introduction to WY CV data through ITS JPO Sandbox](example/accessing_wydot.ipynb)

## Get Involved
------------

We welcome your feedback and ideas. Here's how to reach us:

- [Open an Issue](https://github.com/usdot-its-jpo-data-portal/sandbox/issues)<|MERGE_RESOLUTION|>--- conflicted
+++ resolved
@@ -37,11 +37,7 @@
 
 ### Related ITS JPO Projects
 
-<<<<<<< HEAD
-- [ITS JPO Data Site ](https://www.its.dot.gov/data/) - ITS JPO data site which allows users to search for various ITS data.
-=======
-- [ITS JPO Data Site](https://www.its.dot.gov/data/) -  ITS JPO data site which allows users to search for various ITS data.
->>>>>>> 0d14ace6
+- [ITS DataHub](https://www.its.dot.gov/data/) - ITS JPO data site which allows users to search for various ITS data.
 - [Operational Data Environment (ODE)](https://github.com/usdot-jpo-ode/jpo-ode) - This ITS JPO Open Source tool is used to collect and process Connected Vehicle data in near real time, and route it to other data repositories, including the Amazon S3 bucket.  
 - [Privacy Module](https://github.com/usdot-jpo-ode/jpo-cvdp) - This ITS JPO Open source module is used to sanitize the data to ensure no personal information is shared with the public.  
 - [Secure Data Commons(SDC)](https://github.com/usdot-jpo-sdc) - Limited access online data warehousing and analysis platform for transportation researchers.
